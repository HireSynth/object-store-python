<<<<<<< HEAD
mod builder;
mod file;
mod utils;

use std::borrow::Cow;
use std::collections::HashMap;
use std::fmt;
use std::sync::Arc;
use std::time::Duration;

use crate::file::{ArrowFileSystemHandler, ObjectInputFile, ObjectOutputStream};
use crate::utils::{flatten_list_stream, get_bytes};

use object_store::path::{Error as PathError, Path};
use object_store::{
    BackoffConfig, ClientOptions, DynObjectStore, Error as InnerObjectStoreError, ListResult,
    ObjectMeta, RetryConfig,
};
use pyo3::exceptions::{
    PyException, PyFileExistsError, PyFileNotFoundError, PyNotImplementedError,
};
use pyo3::prelude::*;
use pyo3::PyErr;
use tokio::runtime::Runtime;

pub use builder::ObjectStoreBuilder;

#[derive(Debug)]
pub enum ObjectStoreError {
    ObjectStore(InnerObjectStoreError),
    Common(String),
    Python(PyErr),
    IO(std::io::Error),
    Task(tokio::task::JoinError),
    Path(PathError),
    InputValue(String),
}

impl fmt::Display for ObjectStoreError {
    fn fmt(&self, f: &mut fmt::Formatter) -> fmt::Result {
        match self {
            ObjectStoreError::ObjectStore(e) => write!(f, "ObjectStore error: {:?}", e),
            ObjectStoreError::Python(e) => write!(f, "Python error {:?}", e),
            ObjectStoreError::Path(e) => write!(f, "Path error {:?}", e),
            ObjectStoreError::IO(e) => write!(f, "IOError error {:?}", e),
            ObjectStoreError::Task(e) => write!(f, "Task error {:?}", e),
            ObjectStoreError::Common(e) => write!(f, "{}", e),
            ObjectStoreError::InputValue(e) => write!(f, "Invalid input value: {}", e),
        }
    }
}

impl From<InnerObjectStoreError> for ObjectStoreError {
    fn from(err: InnerObjectStoreError) -> ObjectStoreError {
        ObjectStoreError::ObjectStore(err)
    }
}

impl From<PathError> for ObjectStoreError {
    fn from(err: PathError) -> ObjectStoreError {
        ObjectStoreError::Path(err)
    }
}

impl From<tokio::task::JoinError> for ObjectStoreError {
    fn from(err: tokio::task::JoinError) -> ObjectStoreError {
        ObjectStoreError::Task(err)
    }
}

impl From<std::io::Error> for ObjectStoreError {
    fn from(err: std::io::Error) -> ObjectStoreError {
        ObjectStoreError::IO(err)
    }
}

impl From<PyErr> for ObjectStoreError {
    fn from(err: PyErr) -> ObjectStoreError {
        ObjectStoreError::Python(err)
    }
}

impl From<ObjectStoreError> for PyErr {
    fn from(err: ObjectStoreError) -> PyErr {
        match err {
            ObjectStoreError::Python(py_err) => py_err,
            ObjectStoreError::ObjectStore(store_err) => match store_err {
                InnerObjectStoreError::NotFound { .. } => {
                    PyFileNotFoundError::new_err(store_err.to_string())
                }
                InnerObjectStoreError::AlreadyExists { .. } => {
                    PyFileExistsError::new_err(store_err.to_string())
                }
                _ => PyException::new_err(store_err.to_string()),
            },
            _ => PyException::new_err(err.to_string()),
        }
    }
}

#[pyclass(name = "Path", subclass)]
#[derive(Clone)]
struct PyPath(Path);

impl From<PyPath> for Path {
    fn from(path: PyPath) -> Self {
        path.0
    }
}

impl From<Path> for PyPath {
    fn from(path: Path) -> Self {
        Self(path)
    }
}

#[pymethods]
impl PyPath {
    #[new]
    fn new(path: String) -> PyResult<Self> {
        Ok(Self(Path::parse(path).map_err(ObjectStoreError::from)?))
    }

    /// Creates a new child of this [`Path`]
    fn child(&self, part: String) -> Self {
        Self(self.0.child(part))
    }

    fn __str__(&self) -> String {
        self.0.to_string()
    }

    fn __richcmp__(&self, other: PyPath, cmp: pyo3::basic::CompareOp) -> PyResult<bool> {
        match cmp {
            pyo3::basic::CompareOp::Eq => Ok(self.0 == other.0),
            pyo3::basic::CompareOp::Ne => Ok(self.0 != other.0),
            _ => Err(PyNotImplementedError::new_err(
                "Only == and != are supported.",
            )),
        }
    }
}

#[pyclass(name = "ObjectMeta", subclass)]
#[derive(Clone)]
struct PyObjectMeta(ObjectMeta);

impl From<ObjectMeta> for PyObjectMeta {
    fn from(meta: ObjectMeta) -> Self {
        Self(meta)
    }
}

#[pymethods]
impl PyObjectMeta {
    #[getter]
    fn location(&self) -> PyPath {
        self.0.location.clone().into()
    }

    #[getter]
    fn size(&self) -> usize {
        self.0.size
    }

    #[getter]
    fn last_modified(&self) -> i64 {
        self.0.last_modified.timestamp()
    }

    fn __str__(&self) -> String {
        format!("{:?}", self.0)
    }

    fn __repr__(&self) -> String {
        format!("{:?}", self.0)
    }

    fn __richcmp__(&self, other: PyObjectMeta, cmp: pyo3::basic::CompareOp) -> PyResult<bool> {
        match cmp {
            pyo3::basic::CompareOp::Eq => Ok(self.0 == other.0),
            pyo3::basic::CompareOp::Ne => Ok(self.0 != other.0),
            _ => Err(PyNotImplementedError::new_err(
                "Only == and != are supported.",
            )),
        }
    }
}

#[pyclass(name = "ListResult", subclass)]
struct PyListResult(ListResult);

#[pymethods]
impl PyListResult {
    #[getter]
    fn common_prefixes(&self) -> Vec<PyPath> {
        self.0
            .common_prefixes
            .iter()
            .cloned()
            .map(PyPath::from)
            .collect()
    }

    #[getter]
    fn objects(&self) -> Vec<PyObjectMeta> {
        self.0
            .objects
            .iter()
            .cloned()
            .map(PyObjectMeta::from)
            .collect()
    }
}

impl From<ListResult> for PyListResult {
    fn from(result: ListResult) -> Self {
        Self(result)
    }
}

#[pyclass(name = "ClientOptions")]
#[derive(Debug, Clone, Default)]
pub struct PyClientOptions {
    #[pyo3(get, set)]
    user_agent: Option<String>,
    #[pyo3(get, set)]
    content_type_map: HashMap<String, String>,
    #[pyo3(get, set)]
    default_content_type: Option<String>,
    // default_headers: Option<HeaderMap>,
    #[pyo3(get, set)]
    proxy_url: Option<String>,
    #[pyo3(get, set)]
    allow_http: bool,
    #[pyo3(get, set)]
    allow_insecure: bool,
    #[pyo3(get, set)]
    timeout: Option<u64>,
    #[pyo3(get, set)]
    connect_timeout: Option<u64>,
    #[pyo3(get, set)]
    pool_idle_timeout: Option<u64>,
    #[pyo3(get, set)]
    pool_max_idle_per_host: Option<usize>,
    #[pyo3(get, set)]
    http2_keep_alive_interval: Option<u64>,
    #[pyo3(get, set)]
    http2_keep_alive_timeout: Option<u64>,
    #[pyo3(get, set)]
    http2_keep_alive_while_idle: bool,
    #[pyo3(get, set)]
    http1_only: bool,
    #[pyo3(get, set)]
    http2_only: bool,
    #[pyo3(get, set)]
    retry_init_backoff: Option<u64>,
    #[pyo3(get, set)]
    retry_max_backoff: Option<u64>,
    #[pyo3(get, set)]
    retry_backoff_base: Option<f64>,
    #[pyo3(get, set)]
    retry_max_retries: Option<usize>,
    #[pyo3(get, set)]
    retry_timeout: Option<u64>,
}

impl PyClientOptions {
    fn client_options(&self) -> Result<ClientOptions, ObjectStoreError> {
        let mut options = ClientOptions::new()
            .with_allow_http(self.allow_http)
            .with_allow_invalid_certificates(self.allow_insecure);
        if let Some(user_agent) = &self.user_agent {
            options = options.with_user_agent(
                user_agent
                    .clone()
                    .try_into()
                    .map_err(|_| ObjectStoreError::InputValue(user_agent.into()))?,
            );
        }
        if let Some(default_content_type) = &self.default_content_type {
            options = options.with_default_content_type(default_content_type);
        }
        if let Some(proxy_url) = &self.proxy_url {
            options = options.with_proxy_url(proxy_url);
        }
        if let Some(timeout) = self.timeout {
            options = options.with_timeout(Duration::from_secs(timeout));
        }
        if let Some(connect_timeout) = self.connect_timeout {
            options = options.with_connect_timeout(Duration::from_secs(connect_timeout));
        }
        if let Some(pool_idle_timeout) = self.pool_idle_timeout {
            options = options.with_pool_idle_timeout(Duration::from_secs(pool_idle_timeout));
        }
        if let Some(pool_max_idle_per_host) = self.pool_max_idle_per_host {
            options = options.with_pool_max_idle_per_host(pool_max_idle_per_host);
        }
        if let Some(http2_keep_alive_interval) = self.http2_keep_alive_interval {
            options = options
                .with_http2_keep_alive_interval(Duration::from_secs(http2_keep_alive_interval));
        }
        if let Some(http2_keep_alive_timeout) = self.http2_keep_alive_timeout {
            options = options
                .with_http2_keep_alive_timeout(Duration::from_secs(http2_keep_alive_timeout));
        }
        if self.http2_keep_alive_while_idle {
            options = options.with_http2_keep_alive_while_idle();
        }
        if self.http1_only {
            options = options.with_http1_only();
        }
        if self.http2_only {
            options = options.with_http2_only();
        }
        Ok(options)
    }

    fn retry_config(&self) -> Result<RetryConfig, ObjectStoreError> {
        let mut backoff = BackoffConfig::default();
        if let Some(init_backoff) = self.retry_init_backoff {
            backoff.init_backoff = Duration::from_secs(init_backoff);
        }
        if let Some(max_backoff) = self.retry_max_backoff {
            backoff.max_backoff = Duration::from_secs(max_backoff);
        }
        if let Some(backoff_base) = self.retry_backoff_base {
            backoff.base = backoff_base;
        }
        let mut config = RetryConfig {
            backoff,
            ..Default::default()
        };
        if let Some(max_retries) = self.retry_max_retries {
            config.max_retries = max_retries;
        }
        if let Some(timeout) = self.retry_timeout {
            config.retry_timeout = Duration::from_secs(timeout);
        }
        Ok(config)
    }
}

impl TryFrom<PyClientOptions> for ClientOptions {
    type Error = ObjectStoreError;

    fn try_from(value: PyClientOptions) -> Result<ClientOptions, Self::Error> {
        let mut options = ClientOptions::new()
            .with_allow_http(value.allow_http)
            .with_allow_invalid_certificates(value.allow_insecure);
        if let Some(user_agent) = value.user_agent {
            options = options.with_user_agent(
                user_agent
                    .clone()
                    .try_into()
                    .map_err(|_| ObjectStoreError::InputValue(user_agent))?,
            );
        }
        if let Some(default_content_type) = value.default_content_type {
            options = options.with_default_content_type(default_content_type);
        }
        if let Some(proxy_url) = value.proxy_url {
            options = options.with_proxy_url(proxy_url);
        }
        if let Some(timeout) = value.timeout {
            options = options.with_timeout(Duration::from_secs(timeout));
        }
        if let Some(connect_timeout) = value.connect_timeout {
            options = options.with_connect_timeout(Duration::from_secs(connect_timeout));
        }
        if let Some(pool_idle_timeout) = value.pool_idle_timeout {
            options = options.with_pool_idle_timeout(Duration::from_secs(pool_idle_timeout));
        }
        if let Some(pool_max_idle_per_host) = value.pool_max_idle_per_host {
            options = options.with_pool_max_idle_per_host(pool_max_idle_per_host);
        }
        if let Some(http2_keep_alive_interval) = value.http2_keep_alive_interval {
            options = options
                .with_http2_keep_alive_interval(Duration::from_secs(http2_keep_alive_interval));
        }
        if let Some(http2_keep_alive_timeout) = value.http2_keep_alive_timeout {
            options = options
                .with_http2_keep_alive_timeout(Duration::from_secs(http2_keep_alive_timeout));
        }
        if value.http2_keep_alive_while_idle {
            options = options.with_http2_keep_alive_while_idle();
        }
        if value.http1_only {
            options = options.with_http1_only();
        }
        if value.http2_only {
            options = options.with_http2_only();
        }
        Ok(options)
    }
}

#[pymethods]
impl PyClientOptions {
    #[new]
    #[pyo3(signature = (
        user_agent = None,
        content_type_map = None,
        default_content_type = None,
        proxy_url = None,
        allow_http = false,
        allow_insecure = false,
        timeout = None,
        connect_timeout = None,
        pool_idle_timeout = None,
        pool_max_idle_per_host = None,
        http2_keep_alive_interval = None,
        http2_keep_alive_timeout = None,
        http2_keep_alive_while_idle = false,
        http1_only = false,
        http2_only = false,
        retry_init_backoff = None,
        retry_max_backoff = None,
        retry_backoff_base = None,
        retry_max_retries = None,
        retry_timeout = None,
    ))]
    /// Create a new ObjectStore instance
    #[allow(clippy::too_many_arguments)]
    fn new(
        user_agent: Option<String>,
        content_type_map: Option<HashMap<String, String>>,
        default_content_type: Option<String>,
        proxy_url: Option<String>,
        allow_http: bool,
        allow_insecure: bool,
        timeout: Option<u64>,
        connect_timeout: Option<u64>,
        pool_idle_timeout: Option<u64>,
        pool_max_idle_per_host: Option<usize>,
        http2_keep_alive_interval: Option<u64>,
        http2_keep_alive_timeout: Option<u64>,
        http2_keep_alive_while_idle: bool,
        http1_only: bool,
        http2_only: bool,
        retry_init_backoff: Option<u64>,
        retry_max_backoff: Option<u64>,
        retry_backoff_base: Option<f64>,
        retry_max_retries: Option<usize>,
        retry_timeout: Option<u64>,
    ) -> Self {
        Self {
            user_agent,
            content_type_map: content_type_map.unwrap_or_default(),
            default_content_type,
            proxy_url,
            allow_http,
            allow_insecure,
            timeout,
            connect_timeout,
            pool_idle_timeout,
            pool_max_idle_per_host,
            http2_keep_alive_interval,
            http2_keep_alive_timeout,
            http2_keep_alive_while_idle,
            http1_only,
            http2_only,
            retry_init_backoff,
            retry_max_backoff,
            retry_backoff_base,
            retry_max_retries,
            retry_timeout,
        }
    }
}

#[pyclass(name = "ObjectStore", subclass)]
#[derive(Debug, Clone)]
/// A generic object store interface for uniformly interacting with AWS S3, Google Cloud Storage,
/// Azure Blob Storage and local files.
struct PyObjectStore {
    inner: Arc<DynObjectStore>,
    rt: Arc<Runtime>,
    root_url: String,
    options: Option<HashMap<String, String>>,
}

#[pymethods]
impl PyObjectStore {
    #[new]
    #[pyo3(signature = (root, options = None, client_options = None))]
    /// Create a new ObjectStore instance
    fn new(
        root: String,
        options: Option<HashMap<String, String>>,
        client_options: Option<PyClientOptions>,
    ) -> PyResult<Self> {
        let client_options = client_options.unwrap_or_default();
        let inner = ObjectStoreBuilder::new(root.clone())
            .with_path_as_prefix(true)
            .with_options(options.clone().unwrap_or_default())
            .with_client_options(client_options.client_options()?)
            .with_retry_config(client_options.retry_config()?)
            .build()
            .map_err(ObjectStoreError::from)?;
        Ok(Self {
            root_url: root,
            inner,
            rt: Arc::new(Runtime::new()?),
            options,
        })
    }

    /// Save the provided bytes to the specified location.
    #[pyo3(text_signature = "($self, location, bytes)")]
    fn put(&self, location: PyPath, bytes: Vec<u8>) -> PyResult<()> {
        self.rt
            .block_on(self.inner.put(&location.into(), bytes.into()))
            .map_err(ObjectStoreError::from)?;
        Ok(())
    }

    /// Save the provided bytes to the specified location.
    #[pyo3(text_signature = "($self, location, bytes)")]
    fn put_async<'a>(
        &'a self,
        py: Python<'a>,
        location: PyPath,
        bytes: Vec<u8>,
    ) -> PyResult<&PyAny> {
        let inner = self.inner.clone();
        pyo3_asyncio::tokio::future_into_py(py, async move {
            inner
                .put(&location.into(), bytes.into())
                .await
                .map_err(ObjectStoreError::from)?;
            Ok(())
        })
    }

    /// Return the bytes that are stored at the specified location.
    #[pyo3(text_signature = "($self, location)")]
    fn get(&self, location: PyPath) -> PyResult<Cow<[u8]>> {
        let obj = self
            .rt
            .block_on(get_bytes(self.inner.as_ref(), &location.into()))
            .map_err(ObjectStoreError::from)?;
        Ok(Cow::Owned(obj.to_vec()))
    }

    /// Return the bytes that are stored at the specified location.
    #[pyo3(text_signature = "($self, location)")]
    fn get_async<'a>(&'a self, py: Python<'a>, location: PyPath) -> PyResult<&PyAny> {
        let inner = self.inner.clone();
        pyo3_asyncio::tokio::future_into_py(py, async move {
            let obj = get_bytes(inner.as_ref(), &location.into())
                .await
                .map_err(ObjectStoreError::from)?;
            Ok(Cow::<[u8]>::Owned(obj.to_vec()))
        })
    }

    /// Return the bytes that are stored at the specified location in the given byte range
    #[pyo3(text_signature = "($self, location, start, length)")]
    fn get_range(&self, location: PyPath, start: usize, length: usize) -> PyResult<Cow<[u8]>> {
        let range = std::ops::Range {
            start,
            end: start + length,
        };
        let obj = self
            .rt
            .block_on(self.inner.get_range(&location.into(), range))
            .map_err(ObjectStoreError::from)?;
        Ok(Cow::Owned(obj.to_vec()))
    }

    /// Return the bytes that are stored at the specified location in the given byte range
    #[pyo3(text_signature = "($self, location, start, length)")]
    fn get_range_async<'a>(
        &'a self,
        py: Python<'a>,
        location: PyPath,
        start: usize,
        length: usize,
    ) -> PyResult<&PyAny> {
        let inner = self.inner.clone();
        let range = std::ops::Range {
            start,
            end: start + length,
        };

        pyo3_asyncio::tokio::future_into_py(py, async move {
            let obj = inner
                .get_range(&location.into(), range)
                .await
                .map_err(ObjectStoreError::from)?;
            Ok(Cow::<[u8]>::Owned(obj.to_vec()))
        })
    }

    /// Return the metadata for the specified location
    #[pyo3(text_signature = "($self, location)")]
    fn head(&self, location: PyPath) -> PyResult<PyObjectMeta> {
        let meta = self
            .rt
            .block_on(self.inner.head(&location.into()))
            .map_err(ObjectStoreError::from)?;
        Ok(meta.into())
    }

    /// Return the metadata for the specified location
    #[pyo3(text_signature = "($self, location)")]
    fn head_async<'a>(&'a self, py: Python<'a>, location: PyPath) -> PyResult<&PyAny> {
        let inner = self.inner.clone();
        pyo3_asyncio::tokio::future_into_py(py, async move {
            let meta = inner
                .head(&location.into())
                .await
                .map_err(ObjectStoreError::from)?;
            Ok(PyObjectMeta::from(meta))
        })
    }

    /// Delete the object at the specified location.
    #[pyo3(text_signature = "($self, location)")]
    fn delete(&self, location: PyPath) -> PyResult<()> {
        self.rt
            .block_on(self.inner.delete(&location.into()))
            .map_err(ObjectStoreError::from)?;
        Ok(())
    }

    /// Delete the object at the specified location.
    #[pyo3(text_signature = "($self, location)")]
    fn delete_async<'a>(&'a self, py: Python<'a>, location: PyPath) -> PyResult<&PyAny> {
        let inner = self.inner.clone();
        pyo3_asyncio::tokio::future_into_py(py, async move {
            inner
                .delete(&location.into())
                .await
                .map_err(ObjectStoreError::from)?;
            Ok(())
        })
    }

    /// List all the objects with the given prefix.
    ///
    /// Prefixes are evaluated on a path segment basis, i.e. `foo/bar/` is a prefix
    /// of `foo/bar/x` but not of `foo/bar_baz/x`.
    #[pyo3(text_signature = "($self, prefix)")]
    fn list(&self, prefix: Option<PyPath>) -> PyResult<Vec<PyObjectMeta>> {
        Ok(self
            .rt
            .block_on(flatten_list_stream(
                self.inner.as_ref(),
                prefix.map(Path::from).as_ref(),
            ))
            .map_err(ObjectStoreError::from)?
            .into_iter()
            .map(PyObjectMeta::from)
            .collect())
    }

    /// List all the objects with the given prefix.
    ///
    /// Prefixes are evaluated on a path segment basis, i.e. `foo/bar/` is a prefix
    /// of `foo/bar/x` but not of `foo/bar_baz/x`.
    #[pyo3(text_signature = "($self, prefix)")]
    fn list_async<'a>(&'a self, py: Python<'a>, prefix: Option<PyPath>) -> PyResult<&PyAny> {
        let inner = self.inner.clone();
        pyo3_asyncio::tokio::future_into_py(py, async move {
            let object_metas = flatten_list_stream(inner.as_ref(), prefix.map(Path::from).as_ref())
                .await
                .map_err(ObjectStoreError::from)?;
            let py_object_metas = object_metas
                .into_iter()
                .map(PyObjectMeta::from)
                .collect::<Vec<_>>();
            Ok(py_object_metas)
        })
    }

    /// List objects with the given prefix and an implementation specific
    /// delimiter. Returns common prefixes (directories) in addition to object
    /// metadata.
    ///
    /// Prefixes are evaluated on a path segment basis, i.e. `foo/bar/` is a prefix
    /// of `foo/bar/x` but not of `foo/bar_baz/x`.
    #[pyo3(text_signature = "($self, prefix)")]
    fn list_with_delimiter(&self, prefix: Option<PyPath>) -> PyResult<PyListResult> {
        let list = self
            .rt
            .block_on(
                self.inner
                    .list_with_delimiter(prefix.map(Path::from).as_ref()),
            )
            .map_err(ObjectStoreError::from)?;
        Ok(list.into())
    }

    /// List objects with the given prefix and an implementation specific
    /// delimiter. Returns common prefixes (directories) in addition to object
    /// metadata.
    ///
    /// Prefixes are evaluated on a path segment basis, i.e. `foo/bar/` is a prefix
    /// of `foo/bar/x` but not of `foo/bar_baz/x`.
    #[pyo3(text_signature = "($self, prefix)")]
    fn list_with_delimiter_async<'a>(
        &'a self,
        py: Python<'a>,
        prefix: Option<PyPath>,
    ) -> PyResult<&PyAny> {
        let inner = self.inner.clone();
        pyo3_asyncio::tokio::future_into_py(py, async move {
            let list_result = inner
                .list_with_delimiter(prefix.map(Path::from).as_ref())
                .await
                .map_err(ObjectStoreError::from)?;
            Ok(PyListResult::from(list_result))
        })
    }

    /// Copy an object from one path to another in the same object store.
    ///
    /// If there exists an object at the destination, it will be overwritten.
    #[pyo3(text_signature = "($self, from, to)")]
    fn copy(&self, from: PyPath, to: PyPath) -> PyResult<()> {
        self.rt
            .block_on(self.inner.copy(&from.into(), &to.into()))
            .map_err(ObjectStoreError::from)?;
        Ok(())
    }

    /// Copy an object from one path to another in the same object store.
    ///
    /// If there exists an object at the destination, it will be overwritten.
    #[pyo3(text_signature = "($self, from, to)")]
    fn copy_async<'a>(&'a self, py: Python<'a>, from: PyPath, to: PyPath) -> PyResult<&PyAny> {
        let inner = self.inner.clone();
        pyo3_asyncio::tokio::future_into_py(py, async move {
            inner
                .copy(&from.into(), &to.into())
                .await
                .map_err(ObjectStoreError::from)?;
            Ok(())
        })
    }

    /// Copy an object from one path to another, only if destination is empty.
    ///
    /// Will return an error if the destination already has an object.
    #[pyo3(text_signature = "($self, from, to)")]
    fn copy_if_not_exists(&self, from: PyPath, to: PyPath) -> PyResult<()> {
        self.rt
            .block_on(self.inner.copy_if_not_exists(&from.into(), &to.into()))
            .map_err(ObjectStoreError::from)?;
        Ok(())
    }

    /// Copy an object from one path to another, only if destination is empty.
    ///
    /// Will return an error if the destination already has an object.
    #[pyo3(text_signature = "($self, from, to)")]
    fn copy_if_not_exists_async<'a>(
        &'a self,
        py: Python<'a>,
        from: PyPath,
        to: PyPath,
    ) -> PyResult<&PyAny> {
        let inner = self.inner.clone();
        pyo3_asyncio::tokio::future_into_py(py, async move {
            inner
                .copy_if_not_exists(&from.into(), &to.into())
                .await
                .map_err(ObjectStoreError::from)?;
            Ok(())
        })
    }

    /// Move an object from one path to another in the same object store.
    ///
    /// By default, this is implemented as a copy and then delete source. It may not
    /// check when deleting source that it was the same object that was originally copied.
    ///
    /// If there exists an object at the destination, it will be overwritten.
    #[pyo3(text_signature = "($self, from, to)")]
    fn rename(&self, from: PyPath, to: PyPath) -> PyResult<()> {
        self.rt
            .block_on(self.inner.rename(&from.into(), &to.into()))
            .map_err(ObjectStoreError::from)?;
        Ok(())
    }

    /// Move an object from one path to another in the same object store.
    ///
    /// By default, this is implemented as a copy and then delete source. It may not
    /// check when deleting source that it was the same object that was originally copied.
    ///
    /// If there exists an object at the destination, it will be overwritten.
    #[pyo3(text_signature = "($self, from, to)")]
    fn rename_async<'a>(&'a self, py: Python<'a>, from: PyPath, to: PyPath) -> PyResult<&PyAny> {
        let inner = self.inner.clone();
        pyo3_asyncio::tokio::future_into_py(py, async move {
            inner
                .rename(&from.into(), &to.into())
                .await
                .map_err(ObjectStoreError::from)?;
            Ok(())
        })
    }

    /// Move an object from one path to another in the same object store.
    ///
    /// Will return an error if the destination already has an object.
    #[pyo3(text_signature = "($self, from, to)")]
    fn rename_if_not_exists(&self, from: PyPath, to: PyPath) -> PyResult<()> {
        self.rt
            .block_on(self.inner.rename_if_not_exists(&from.into(), &to.into()))
            .map_err(ObjectStoreError::from)?;
        Ok(())
    }

    /// Move an object from one path to another in the same object store.
    ///
    /// Will return an error if the destination already has an object.
    #[pyo3(text_signature = "($self, from, to)")]
    fn rename_if_not_exists_async<'a>(
        &'a self,
        py: Python<'a>,
        from: PyPath,
        to: PyPath,
    ) -> PyResult<&PyAny> {
        let inner = self.inner.clone();
        pyo3_asyncio::tokio::future_into_py(py, async move {
            inner
                .rename_if_not_exists(&from.into(), &to.into())
                .await
                .map_err(ObjectStoreError::from)?;
            Ok(())
        })
    }

    pub fn __getnewargs__(&self) -> PyResult<(String, Option<HashMap<String, String>>)> {
        Ok((self.root_url.clone(), self.options.clone()))
    }
}
=======
use object_store_internal::{
    ArrowFileSystemHandler, ObjectInputFile, ObjectOutputStream, PyClientOptions, PyListResult,
    PyObjectMeta, PyObjectStore, PyPath,
};
use pyo3::prelude::*;
>>>>>>> 445e9d7f

#[pymodule]
fn _internal(_py: Python, m: &PyModule) -> PyResult<()> {
    // Register the python classes
    m.add_class::<PyClientOptions>()?;
    m.add_class::<PyObjectStore>()?;
    m.add_class::<PyPath>()?;
    m.add_class::<PyObjectMeta>()?;
    m.add_class::<PyListResult>()?;
    m.add_class::<ArrowFileSystemHandler>()?;
    m.add_class::<ObjectInputFile>()?;
    m.add_class::<ObjectOutputStream>()?;

    Ok(())
}<|MERGE_RESOLUTION|>--- conflicted
+++ resolved
@@ -1,852 +1,8 @@
-<<<<<<< HEAD
-mod builder;
-mod file;
-mod utils;
-
-use std::borrow::Cow;
-use std::collections::HashMap;
-use std::fmt;
-use std::sync::Arc;
-use std::time::Duration;
-
-use crate::file::{ArrowFileSystemHandler, ObjectInputFile, ObjectOutputStream};
-use crate::utils::{flatten_list_stream, get_bytes};
-
-use object_store::path::{Error as PathError, Path};
-use object_store::{
-    BackoffConfig, ClientOptions, DynObjectStore, Error as InnerObjectStoreError, ListResult,
-    ObjectMeta, RetryConfig,
-};
-use pyo3::exceptions::{
-    PyException, PyFileExistsError, PyFileNotFoundError, PyNotImplementedError,
-};
-use pyo3::prelude::*;
-use pyo3::PyErr;
-use tokio::runtime::Runtime;
-
-pub use builder::ObjectStoreBuilder;
-
-#[derive(Debug)]
-pub enum ObjectStoreError {
-    ObjectStore(InnerObjectStoreError),
-    Common(String),
-    Python(PyErr),
-    IO(std::io::Error),
-    Task(tokio::task::JoinError),
-    Path(PathError),
-    InputValue(String),
-}
-
-impl fmt::Display for ObjectStoreError {
-    fn fmt(&self, f: &mut fmt::Formatter) -> fmt::Result {
-        match self {
-            ObjectStoreError::ObjectStore(e) => write!(f, "ObjectStore error: {:?}", e),
-            ObjectStoreError::Python(e) => write!(f, "Python error {:?}", e),
-            ObjectStoreError::Path(e) => write!(f, "Path error {:?}", e),
-            ObjectStoreError::IO(e) => write!(f, "IOError error {:?}", e),
-            ObjectStoreError::Task(e) => write!(f, "Task error {:?}", e),
-            ObjectStoreError::Common(e) => write!(f, "{}", e),
-            ObjectStoreError::InputValue(e) => write!(f, "Invalid input value: {}", e),
-        }
-    }
-}
-
-impl From<InnerObjectStoreError> for ObjectStoreError {
-    fn from(err: InnerObjectStoreError) -> ObjectStoreError {
-        ObjectStoreError::ObjectStore(err)
-    }
-}
-
-impl From<PathError> for ObjectStoreError {
-    fn from(err: PathError) -> ObjectStoreError {
-        ObjectStoreError::Path(err)
-    }
-}
-
-impl From<tokio::task::JoinError> for ObjectStoreError {
-    fn from(err: tokio::task::JoinError) -> ObjectStoreError {
-        ObjectStoreError::Task(err)
-    }
-}
-
-impl From<std::io::Error> for ObjectStoreError {
-    fn from(err: std::io::Error) -> ObjectStoreError {
-        ObjectStoreError::IO(err)
-    }
-}
-
-impl From<PyErr> for ObjectStoreError {
-    fn from(err: PyErr) -> ObjectStoreError {
-        ObjectStoreError::Python(err)
-    }
-}
-
-impl From<ObjectStoreError> for PyErr {
-    fn from(err: ObjectStoreError) -> PyErr {
-        match err {
-            ObjectStoreError::Python(py_err) => py_err,
-            ObjectStoreError::ObjectStore(store_err) => match store_err {
-                InnerObjectStoreError::NotFound { .. } => {
-                    PyFileNotFoundError::new_err(store_err.to_string())
-                }
-                InnerObjectStoreError::AlreadyExists { .. } => {
-                    PyFileExistsError::new_err(store_err.to_string())
-                }
-                _ => PyException::new_err(store_err.to_string()),
-            },
-            _ => PyException::new_err(err.to_string()),
-        }
-    }
-}
-
-#[pyclass(name = "Path", subclass)]
-#[derive(Clone)]
-struct PyPath(Path);
-
-impl From<PyPath> for Path {
-    fn from(path: PyPath) -> Self {
-        path.0
-    }
-}
-
-impl From<Path> for PyPath {
-    fn from(path: Path) -> Self {
-        Self(path)
-    }
-}
-
-#[pymethods]
-impl PyPath {
-    #[new]
-    fn new(path: String) -> PyResult<Self> {
-        Ok(Self(Path::parse(path).map_err(ObjectStoreError::from)?))
-    }
-
-    /// Creates a new child of this [`Path`]
-    fn child(&self, part: String) -> Self {
-        Self(self.0.child(part))
-    }
-
-    fn __str__(&self) -> String {
-        self.0.to_string()
-    }
-
-    fn __richcmp__(&self, other: PyPath, cmp: pyo3::basic::CompareOp) -> PyResult<bool> {
-        match cmp {
-            pyo3::basic::CompareOp::Eq => Ok(self.0 == other.0),
-            pyo3::basic::CompareOp::Ne => Ok(self.0 != other.0),
-            _ => Err(PyNotImplementedError::new_err(
-                "Only == and != are supported.",
-            )),
-        }
-    }
-}
-
-#[pyclass(name = "ObjectMeta", subclass)]
-#[derive(Clone)]
-struct PyObjectMeta(ObjectMeta);
-
-impl From<ObjectMeta> for PyObjectMeta {
-    fn from(meta: ObjectMeta) -> Self {
-        Self(meta)
-    }
-}
-
-#[pymethods]
-impl PyObjectMeta {
-    #[getter]
-    fn location(&self) -> PyPath {
-        self.0.location.clone().into()
-    }
-
-    #[getter]
-    fn size(&self) -> usize {
-        self.0.size
-    }
-
-    #[getter]
-    fn last_modified(&self) -> i64 {
-        self.0.last_modified.timestamp()
-    }
-
-    fn __str__(&self) -> String {
-        format!("{:?}", self.0)
-    }
-
-    fn __repr__(&self) -> String {
-        format!("{:?}", self.0)
-    }
-
-    fn __richcmp__(&self, other: PyObjectMeta, cmp: pyo3::basic::CompareOp) -> PyResult<bool> {
-        match cmp {
-            pyo3::basic::CompareOp::Eq => Ok(self.0 == other.0),
-            pyo3::basic::CompareOp::Ne => Ok(self.0 != other.0),
-            _ => Err(PyNotImplementedError::new_err(
-                "Only == and != are supported.",
-            )),
-        }
-    }
-}
-
-#[pyclass(name = "ListResult", subclass)]
-struct PyListResult(ListResult);
-
-#[pymethods]
-impl PyListResult {
-    #[getter]
-    fn common_prefixes(&self) -> Vec<PyPath> {
-        self.0
-            .common_prefixes
-            .iter()
-            .cloned()
-            .map(PyPath::from)
-            .collect()
-    }
-
-    #[getter]
-    fn objects(&self) -> Vec<PyObjectMeta> {
-        self.0
-            .objects
-            .iter()
-            .cloned()
-            .map(PyObjectMeta::from)
-            .collect()
-    }
-}
-
-impl From<ListResult> for PyListResult {
-    fn from(result: ListResult) -> Self {
-        Self(result)
-    }
-}
-
-#[pyclass(name = "ClientOptions")]
-#[derive(Debug, Clone, Default)]
-pub struct PyClientOptions {
-    #[pyo3(get, set)]
-    user_agent: Option<String>,
-    #[pyo3(get, set)]
-    content_type_map: HashMap<String, String>,
-    #[pyo3(get, set)]
-    default_content_type: Option<String>,
-    // default_headers: Option<HeaderMap>,
-    #[pyo3(get, set)]
-    proxy_url: Option<String>,
-    #[pyo3(get, set)]
-    allow_http: bool,
-    #[pyo3(get, set)]
-    allow_insecure: bool,
-    #[pyo3(get, set)]
-    timeout: Option<u64>,
-    #[pyo3(get, set)]
-    connect_timeout: Option<u64>,
-    #[pyo3(get, set)]
-    pool_idle_timeout: Option<u64>,
-    #[pyo3(get, set)]
-    pool_max_idle_per_host: Option<usize>,
-    #[pyo3(get, set)]
-    http2_keep_alive_interval: Option<u64>,
-    #[pyo3(get, set)]
-    http2_keep_alive_timeout: Option<u64>,
-    #[pyo3(get, set)]
-    http2_keep_alive_while_idle: bool,
-    #[pyo3(get, set)]
-    http1_only: bool,
-    #[pyo3(get, set)]
-    http2_only: bool,
-    #[pyo3(get, set)]
-    retry_init_backoff: Option<u64>,
-    #[pyo3(get, set)]
-    retry_max_backoff: Option<u64>,
-    #[pyo3(get, set)]
-    retry_backoff_base: Option<f64>,
-    #[pyo3(get, set)]
-    retry_max_retries: Option<usize>,
-    #[pyo3(get, set)]
-    retry_timeout: Option<u64>,
-}
-
-impl PyClientOptions {
-    fn client_options(&self) -> Result<ClientOptions, ObjectStoreError> {
-        let mut options = ClientOptions::new()
-            .with_allow_http(self.allow_http)
-            .with_allow_invalid_certificates(self.allow_insecure);
-        if let Some(user_agent) = &self.user_agent {
-            options = options.with_user_agent(
-                user_agent
-                    .clone()
-                    .try_into()
-                    .map_err(|_| ObjectStoreError::InputValue(user_agent.into()))?,
-            );
-        }
-        if let Some(default_content_type) = &self.default_content_type {
-            options = options.with_default_content_type(default_content_type);
-        }
-        if let Some(proxy_url) = &self.proxy_url {
-            options = options.with_proxy_url(proxy_url);
-        }
-        if let Some(timeout) = self.timeout {
-            options = options.with_timeout(Duration::from_secs(timeout));
-        }
-        if let Some(connect_timeout) = self.connect_timeout {
-            options = options.with_connect_timeout(Duration::from_secs(connect_timeout));
-        }
-        if let Some(pool_idle_timeout) = self.pool_idle_timeout {
-            options = options.with_pool_idle_timeout(Duration::from_secs(pool_idle_timeout));
-        }
-        if let Some(pool_max_idle_per_host) = self.pool_max_idle_per_host {
-            options = options.with_pool_max_idle_per_host(pool_max_idle_per_host);
-        }
-        if let Some(http2_keep_alive_interval) = self.http2_keep_alive_interval {
-            options = options
-                .with_http2_keep_alive_interval(Duration::from_secs(http2_keep_alive_interval));
-        }
-        if let Some(http2_keep_alive_timeout) = self.http2_keep_alive_timeout {
-            options = options
-                .with_http2_keep_alive_timeout(Duration::from_secs(http2_keep_alive_timeout));
-        }
-        if self.http2_keep_alive_while_idle {
-            options = options.with_http2_keep_alive_while_idle();
-        }
-        if self.http1_only {
-            options = options.with_http1_only();
-        }
-        if self.http2_only {
-            options = options.with_http2_only();
-        }
-        Ok(options)
-    }
-
-    fn retry_config(&self) -> Result<RetryConfig, ObjectStoreError> {
-        let mut backoff = BackoffConfig::default();
-        if let Some(init_backoff) = self.retry_init_backoff {
-            backoff.init_backoff = Duration::from_secs(init_backoff);
-        }
-        if let Some(max_backoff) = self.retry_max_backoff {
-            backoff.max_backoff = Duration::from_secs(max_backoff);
-        }
-        if let Some(backoff_base) = self.retry_backoff_base {
-            backoff.base = backoff_base;
-        }
-        let mut config = RetryConfig {
-            backoff,
-            ..Default::default()
-        };
-        if let Some(max_retries) = self.retry_max_retries {
-            config.max_retries = max_retries;
-        }
-        if let Some(timeout) = self.retry_timeout {
-            config.retry_timeout = Duration::from_secs(timeout);
-        }
-        Ok(config)
-    }
-}
-
-impl TryFrom<PyClientOptions> for ClientOptions {
-    type Error = ObjectStoreError;
-
-    fn try_from(value: PyClientOptions) -> Result<ClientOptions, Self::Error> {
-        let mut options = ClientOptions::new()
-            .with_allow_http(value.allow_http)
-            .with_allow_invalid_certificates(value.allow_insecure);
-        if let Some(user_agent) = value.user_agent {
-            options = options.with_user_agent(
-                user_agent
-                    .clone()
-                    .try_into()
-                    .map_err(|_| ObjectStoreError::InputValue(user_agent))?,
-            );
-        }
-        if let Some(default_content_type) = value.default_content_type {
-            options = options.with_default_content_type(default_content_type);
-        }
-        if let Some(proxy_url) = value.proxy_url {
-            options = options.with_proxy_url(proxy_url);
-        }
-        if let Some(timeout) = value.timeout {
-            options = options.with_timeout(Duration::from_secs(timeout));
-        }
-        if let Some(connect_timeout) = value.connect_timeout {
-            options = options.with_connect_timeout(Duration::from_secs(connect_timeout));
-        }
-        if let Some(pool_idle_timeout) = value.pool_idle_timeout {
-            options = options.with_pool_idle_timeout(Duration::from_secs(pool_idle_timeout));
-        }
-        if let Some(pool_max_idle_per_host) = value.pool_max_idle_per_host {
-            options = options.with_pool_max_idle_per_host(pool_max_idle_per_host);
-        }
-        if let Some(http2_keep_alive_interval) = value.http2_keep_alive_interval {
-            options = options
-                .with_http2_keep_alive_interval(Duration::from_secs(http2_keep_alive_interval));
-        }
-        if let Some(http2_keep_alive_timeout) = value.http2_keep_alive_timeout {
-            options = options
-                .with_http2_keep_alive_timeout(Duration::from_secs(http2_keep_alive_timeout));
-        }
-        if value.http2_keep_alive_while_idle {
-            options = options.with_http2_keep_alive_while_idle();
-        }
-        if value.http1_only {
-            options = options.with_http1_only();
-        }
-        if value.http2_only {
-            options = options.with_http2_only();
-        }
-        Ok(options)
-    }
-}
-
-#[pymethods]
-impl PyClientOptions {
-    #[new]
-    #[pyo3(signature = (
-        user_agent = None,
-        content_type_map = None,
-        default_content_type = None,
-        proxy_url = None,
-        allow_http = false,
-        allow_insecure = false,
-        timeout = None,
-        connect_timeout = None,
-        pool_idle_timeout = None,
-        pool_max_idle_per_host = None,
-        http2_keep_alive_interval = None,
-        http2_keep_alive_timeout = None,
-        http2_keep_alive_while_idle = false,
-        http1_only = false,
-        http2_only = false,
-        retry_init_backoff = None,
-        retry_max_backoff = None,
-        retry_backoff_base = None,
-        retry_max_retries = None,
-        retry_timeout = None,
-    ))]
-    /// Create a new ObjectStore instance
-    #[allow(clippy::too_many_arguments)]
-    fn new(
-        user_agent: Option<String>,
-        content_type_map: Option<HashMap<String, String>>,
-        default_content_type: Option<String>,
-        proxy_url: Option<String>,
-        allow_http: bool,
-        allow_insecure: bool,
-        timeout: Option<u64>,
-        connect_timeout: Option<u64>,
-        pool_idle_timeout: Option<u64>,
-        pool_max_idle_per_host: Option<usize>,
-        http2_keep_alive_interval: Option<u64>,
-        http2_keep_alive_timeout: Option<u64>,
-        http2_keep_alive_while_idle: bool,
-        http1_only: bool,
-        http2_only: bool,
-        retry_init_backoff: Option<u64>,
-        retry_max_backoff: Option<u64>,
-        retry_backoff_base: Option<f64>,
-        retry_max_retries: Option<usize>,
-        retry_timeout: Option<u64>,
-    ) -> Self {
-        Self {
-            user_agent,
-            content_type_map: content_type_map.unwrap_or_default(),
-            default_content_type,
-            proxy_url,
-            allow_http,
-            allow_insecure,
-            timeout,
-            connect_timeout,
-            pool_idle_timeout,
-            pool_max_idle_per_host,
-            http2_keep_alive_interval,
-            http2_keep_alive_timeout,
-            http2_keep_alive_while_idle,
-            http1_only,
-            http2_only,
-            retry_init_backoff,
-            retry_max_backoff,
-            retry_backoff_base,
-            retry_max_retries,
-            retry_timeout,
-        }
-    }
-}
-
-#[pyclass(name = "ObjectStore", subclass)]
-#[derive(Debug, Clone)]
-/// A generic object store interface for uniformly interacting with AWS S3, Google Cloud Storage,
-/// Azure Blob Storage and local files.
-struct PyObjectStore {
-    inner: Arc<DynObjectStore>,
-    rt: Arc<Runtime>,
-    root_url: String,
-    options: Option<HashMap<String, String>>,
-}
-
-#[pymethods]
-impl PyObjectStore {
-    #[new]
-    #[pyo3(signature = (root, options = None, client_options = None))]
-    /// Create a new ObjectStore instance
-    fn new(
-        root: String,
-        options: Option<HashMap<String, String>>,
-        client_options: Option<PyClientOptions>,
-    ) -> PyResult<Self> {
-        let client_options = client_options.unwrap_or_default();
-        let inner = ObjectStoreBuilder::new(root.clone())
-            .with_path_as_prefix(true)
-            .with_options(options.clone().unwrap_or_default())
-            .with_client_options(client_options.client_options()?)
-            .with_retry_config(client_options.retry_config()?)
-            .build()
-            .map_err(ObjectStoreError::from)?;
-        Ok(Self {
-            root_url: root,
-            inner,
-            rt: Arc::new(Runtime::new()?),
-            options,
-        })
-    }
-
-    /// Save the provided bytes to the specified location.
-    #[pyo3(text_signature = "($self, location, bytes)")]
-    fn put(&self, location: PyPath, bytes: Vec<u8>) -> PyResult<()> {
-        self.rt
-            .block_on(self.inner.put(&location.into(), bytes.into()))
-            .map_err(ObjectStoreError::from)?;
-        Ok(())
-    }
-
-    /// Save the provided bytes to the specified location.
-    #[pyo3(text_signature = "($self, location, bytes)")]
-    fn put_async<'a>(
-        &'a self,
-        py: Python<'a>,
-        location: PyPath,
-        bytes: Vec<u8>,
-    ) -> PyResult<&PyAny> {
-        let inner = self.inner.clone();
-        pyo3_asyncio::tokio::future_into_py(py, async move {
-            inner
-                .put(&location.into(), bytes.into())
-                .await
-                .map_err(ObjectStoreError::from)?;
-            Ok(())
-        })
-    }
-
-    /// Return the bytes that are stored at the specified location.
-    #[pyo3(text_signature = "($self, location)")]
-    fn get(&self, location: PyPath) -> PyResult<Cow<[u8]>> {
-        let obj = self
-            .rt
-            .block_on(get_bytes(self.inner.as_ref(), &location.into()))
-            .map_err(ObjectStoreError::from)?;
-        Ok(Cow::Owned(obj.to_vec()))
-    }
-
-    /// Return the bytes that are stored at the specified location.
-    #[pyo3(text_signature = "($self, location)")]
-    fn get_async<'a>(&'a self, py: Python<'a>, location: PyPath) -> PyResult<&PyAny> {
-        let inner = self.inner.clone();
-        pyo3_asyncio::tokio::future_into_py(py, async move {
-            let obj = get_bytes(inner.as_ref(), &location.into())
-                .await
-                .map_err(ObjectStoreError::from)?;
-            Ok(Cow::<[u8]>::Owned(obj.to_vec()))
-        })
-    }
-
-    /// Return the bytes that are stored at the specified location in the given byte range
-    #[pyo3(text_signature = "($self, location, start, length)")]
-    fn get_range(&self, location: PyPath, start: usize, length: usize) -> PyResult<Cow<[u8]>> {
-        let range = std::ops::Range {
-            start,
-            end: start + length,
-        };
-        let obj = self
-            .rt
-            .block_on(self.inner.get_range(&location.into(), range))
-            .map_err(ObjectStoreError::from)?;
-        Ok(Cow::Owned(obj.to_vec()))
-    }
-
-    /// Return the bytes that are stored at the specified location in the given byte range
-    #[pyo3(text_signature = "($self, location, start, length)")]
-    fn get_range_async<'a>(
-        &'a self,
-        py: Python<'a>,
-        location: PyPath,
-        start: usize,
-        length: usize,
-    ) -> PyResult<&PyAny> {
-        let inner = self.inner.clone();
-        let range = std::ops::Range {
-            start,
-            end: start + length,
-        };
-
-        pyo3_asyncio::tokio::future_into_py(py, async move {
-            let obj = inner
-                .get_range(&location.into(), range)
-                .await
-                .map_err(ObjectStoreError::from)?;
-            Ok(Cow::<[u8]>::Owned(obj.to_vec()))
-        })
-    }
-
-    /// Return the metadata for the specified location
-    #[pyo3(text_signature = "($self, location)")]
-    fn head(&self, location: PyPath) -> PyResult<PyObjectMeta> {
-        let meta = self
-            .rt
-            .block_on(self.inner.head(&location.into()))
-            .map_err(ObjectStoreError::from)?;
-        Ok(meta.into())
-    }
-
-    /// Return the metadata for the specified location
-    #[pyo3(text_signature = "($self, location)")]
-    fn head_async<'a>(&'a self, py: Python<'a>, location: PyPath) -> PyResult<&PyAny> {
-        let inner = self.inner.clone();
-        pyo3_asyncio::tokio::future_into_py(py, async move {
-            let meta = inner
-                .head(&location.into())
-                .await
-                .map_err(ObjectStoreError::from)?;
-            Ok(PyObjectMeta::from(meta))
-        })
-    }
-
-    /// Delete the object at the specified location.
-    #[pyo3(text_signature = "($self, location)")]
-    fn delete(&self, location: PyPath) -> PyResult<()> {
-        self.rt
-            .block_on(self.inner.delete(&location.into()))
-            .map_err(ObjectStoreError::from)?;
-        Ok(())
-    }
-
-    /// Delete the object at the specified location.
-    #[pyo3(text_signature = "($self, location)")]
-    fn delete_async<'a>(&'a self, py: Python<'a>, location: PyPath) -> PyResult<&PyAny> {
-        let inner = self.inner.clone();
-        pyo3_asyncio::tokio::future_into_py(py, async move {
-            inner
-                .delete(&location.into())
-                .await
-                .map_err(ObjectStoreError::from)?;
-            Ok(())
-        })
-    }
-
-    /// List all the objects with the given prefix.
-    ///
-    /// Prefixes are evaluated on a path segment basis, i.e. `foo/bar/` is a prefix
-    /// of `foo/bar/x` but not of `foo/bar_baz/x`.
-    #[pyo3(text_signature = "($self, prefix)")]
-    fn list(&self, prefix: Option<PyPath>) -> PyResult<Vec<PyObjectMeta>> {
-        Ok(self
-            .rt
-            .block_on(flatten_list_stream(
-                self.inner.as_ref(),
-                prefix.map(Path::from).as_ref(),
-            ))
-            .map_err(ObjectStoreError::from)?
-            .into_iter()
-            .map(PyObjectMeta::from)
-            .collect())
-    }
-
-    /// List all the objects with the given prefix.
-    ///
-    /// Prefixes are evaluated on a path segment basis, i.e. `foo/bar/` is a prefix
-    /// of `foo/bar/x` but not of `foo/bar_baz/x`.
-    #[pyo3(text_signature = "($self, prefix)")]
-    fn list_async<'a>(&'a self, py: Python<'a>, prefix: Option<PyPath>) -> PyResult<&PyAny> {
-        let inner = self.inner.clone();
-        pyo3_asyncio::tokio::future_into_py(py, async move {
-            let object_metas = flatten_list_stream(inner.as_ref(), prefix.map(Path::from).as_ref())
-                .await
-                .map_err(ObjectStoreError::from)?;
-            let py_object_metas = object_metas
-                .into_iter()
-                .map(PyObjectMeta::from)
-                .collect::<Vec<_>>();
-            Ok(py_object_metas)
-        })
-    }
-
-    /// List objects with the given prefix and an implementation specific
-    /// delimiter. Returns common prefixes (directories) in addition to object
-    /// metadata.
-    ///
-    /// Prefixes are evaluated on a path segment basis, i.e. `foo/bar/` is a prefix
-    /// of `foo/bar/x` but not of `foo/bar_baz/x`.
-    #[pyo3(text_signature = "($self, prefix)")]
-    fn list_with_delimiter(&self, prefix: Option<PyPath>) -> PyResult<PyListResult> {
-        let list = self
-            .rt
-            .block_on(
-                self.inner
-                    .list_with_delimiter(prefix.map(Path::from).as_ref()),
-            )
-            .map_err(ObjectStoreError::from)?;
-        Ok(list.into())
-    }
-
-    /// List objects with the given prefix and an implementation specific
-    /// delimiter. Returns common prefixes (directories) in addition to object
-    /// metadata.
-    ///
-    /// Prefixes are evaluated on a path segment basis, i.e. `foo/bar/` is a prefix
-    /// of `foo/bar/x` but not of `foo/bar_baz/x`.
-    #[pyo3(text_signature = "($self, prefix)")]
-    fn list_with_delimiter_async<'a>(
-        &'a self,
-        py: Python<'a>,
-        prefix: Option<PyPath>,
-    ) -> PyResult<&PyAny> {
-        let inner = self.inner.clone();
-        pyo3_asyncio::tokio::future_into_py(py, async move {
-            let list_result = inner
-                .list_with_delimiter(prefix.map(Path::from).as_ref())
-                .await
-                .map_err(ObjectStoreError::from)?;
-            Ok(PyListResult::from(list_result))
-        })
-    }
-
-    /// Copy an object from one path to another in the same object store.
-    ///
-    /// If there exists an object at the destination, it will be overwritten.
-    #[pyo3(text_signature = "($self, from, to)")]
-    fn copy(&self, from: PyPath, to: PyPath) -> PyResult<()> {
-        self.rt
-            .block_on(self.inner.copy(&from.into(), &to.into()))
-            .map_err(ObjectStoreError::from)?;
-        Ok(())
-    }
-
-    /// Copy an object from one path to another in the same object store.
-    ///
-    /// If there exists an object at the destination, it will be overwritten.
-    #[pyo3(text_signature = "($self, from, to)")]
-    fn copy_async<'a>(&'a self, py: Python<'a>, from: PyPath, to: PyPath) -> PyResult<&PyAny> {
-        let inner = self.inner.clone();
-        pyo3_asyncio::tokio::future_into_py(py, async move {
-            inner
-                .copy(&from.into(), &to.into())
-                .await
-                .map_err(ObjectStoreError::from)?;
-            Ok(())
-        })
-    }
-
-    /// Copy an object from one path to another, only if destination is empty.
-    ///
-    /// Will return an error if the destination already has an object.
-    #[pyo3(text_signature = "($self, from, to)")]
-    fn copy_if_not_exists(&self, from: PyPath, to: PyPath) -> PyResult<()> {
-        self.rt
-            .block_on(self.inner.copy_if_not_exists(&from.into(), &to.into()))
-            .map_err(ObjectStoreError::from)?;
-        Ok(())
-    }
-
-    /// Copy an object from one path to another, only if destination is empty.
-    ///
-    /// Will return an error if the destination already has an object.
-    #[pyo3(text_signature = "($self, from, to)")]
-    fn copy_if_not_exists_async<'a>(
-        &'a self,
-        py: Python<'a>,
-        from: PyPath,
-        to: PyPath,
-    ) -> PyResult<&PyAny> {
-        let inner = self.inner.clone();
-        pyo3_asyncio::tokio::future_into_py(py, async move {
-            inner
-                .copy_if_not_exists(&from.into(), &to.into())
-                .await
-                .map_err(ObjectStoreError::from)?;
-            Ok(())
-        })
-    }
-
-    /// Move an object from one path to another in the same object store.
-    ///
-    /// By default, this is implemented as a copy and then delete source. It may not
-    /// check when deleting source that it was the same object that was originally copied.
-    ///
-    /// If there exists an object at the destination, it will be overwritten.
-    #[pyo3(text_signature = "($self, from, to)")]
-    fn rename(&self, from: PyPath, to: PyPath) -> PyResult<()> {
-        self.rt
-            .block_on(self.inner.rename(&from.into(), &to.into()))
-            .map_err(ObjectStoreError::from)?;
-        Ok(())
-    }
-
-    /// Move an object from one path to another in the same object store.
-    ///
-    /// By default, this is implemented as a copy and then delete source. It may not
-    /// check when deleting source that it was the same object that was originally copied.
-    ///
-    /// If there exists an object at the destination, it will be overwritten.
-    #[pyo3(text_signature = "($self, from, to)")]
-    fn rename_async<'a>(&'a self, py: Python<'a>, from: PyPath, to: PyPath) -> PyResult<&PyAny> {
-        let inner = self.inner.clone();
-        pyo3_asyncio::tokio::future_into_py(py, async move {
-            inner
-                .rename(&from.into(), &to.into())
-                .await
-                .map_err(ObjectStoreError::from)?;
-            Ok(())
-        })
-    }
-
-    /// Move an object from one path to another in the same object store.
-    ///
-    /// Will return an error if the destination already has an object.
-    #[pyo3(text_signature = "($self, from, to)")]
-    fn rename_if_not_exists(&self, from: PyPath, to: PyPath) -> PyResult<()> {
-        self.rt
-            .block_on(self.inner.rename_if_not_exists(&from.into(), &to.into()))
-            .map_err(ObjectStoreError::from)?;
-        Ok(())
-    }
-
-    /// Move an object from one path to another in the same object store.
-    ///
-    /// Will return an error if the destination already has an object.
-    #[pyo3(text_signature = "($self, from, to)")]
-    fn rename_if_not_exists_async<'a>(
-        &'a self,
-        py: Python<'a>,
-        from: PyPath,
-        to: PyPath,
-    ) -> PyResult<&PyAny> {
-        let inner = self.inner.clone();
-        pyo3_asyncio::tokio::future_into_py(py, async move {
-            inner
-                .rename_if_not_exists(&from.into(), &to.into())
-                .await
-                .map_err(ObjectStoreError::from)?;
-            Ok(())
-        })
-    }
-
-    pub fn __getnewargs__(&self) -> PyResult<(String, Option<HashMap<String, String>>)> {
-        Ok((self.root_url.clone(), self.options.clone()))
-    }
-}
-=======
 use object_store_internal::{
     ArrowFileSystemHandler, ObjectInputFile, ObjectOutputStream, PyClientOptions, PyListResult,
     PyObjectMeta, PyObjectStore, PyPath,
 };
 use pyo3::prelude::*;
->>>>>>> 445e9d7f
 
 #[pymodule]
 fn _internal(_py: Python, m: &PyModule) -> PyResult<()> {
